--- conflicted
+++ resolved
@@ -38,143 +38,6 @@
 use WikibaseSolutions\CypherDSL\Clauses\SetClause;
 use WikibaseSolutions\CypherDSL\Clauses\WhereClause;
 use WikibaseSolutions\CypherDSL\Clauses\WithClause;
-<<<<<<< HEAD
-use WikibaseSolutions\CypherDSL\Expressions\Expression;
-use WikibaseSolutions\CypherDSL\Expressions\ExpressionList;
-use WikibaseSolutions\CypherDSL\Expressions\Functions\FunctionCall;
-use WikibaseSolutions\CypherDSL\Expressions\Literals\Boolean;
-use WikibaseSolutions\CypherDSL\Expressions\Literals\Decimal;
-use WikibaseSolutions\CypherDSL\Expressions\Literals\Literal;
-use WikibaseSolutions\CypherDSL\Expressions\Literals\StringLiteral;
-use WikibaseSolutions\CypherDSL\Expressions\Parameter;
-use WikibaseSolutions\CypherDSL\Expressions\Patterns\Node;
-use WikibaseSolutions\CypherDSL\Expressions\Patterns\Pattern;
-use WikibaseSolutions\CypherDSL\Expressions\Patterns\Relationship;
-use WikibaseSolutions\CypherDSL\Expressions\Property;
-use WikibaseSolutions\CypherDSL\Expressions\PropertyMap;
-use WikibaseSolutions\CypherDSL\Expressions\RawExpression;
-use WikibaseSolutions\CypherDSL\Expressions\Variable;
-
-class Query
-{
-    /**
-     * @var Clause[] $clauses
-     */
-    public array $clauses = [];
-
-    /**
-     * Construct a new Query instance.
-     *
-     * @return Query
-     */
-    public static function new(): self
-    {
-        return new Query();
-    }
-
-    /**
-     * Creates a node.
-     *
-     * @param string|null $label
-     *
-     * @see https://neo4j.com/docs/cypher-manual/current/syntax/patterns/#cypher-pattern-node
-     *
-     * @return Node
-     */
-    public static function node(string $label = null): Node
-    {
-        return new Node($label);
-    }
-
-    /**
-     * Creates a relationship.
-     *
-     * @param Pattern $a         The node left of the relationship
-     * @param Pattern $b         The node right of the relationship
-     * @param array   $direction The direction of the relationship, should be either:
-     *                           - Relationship::DIR_RIGHT (for a relation of (a)-->(b))
-     *                           - Relationship::DIR_LEFT (for a relation of (a)<--(b))
-     *                           - Relationship::DIR_UNI (for a relation of (a)--(b))
-     *
-     * @see https://neo4j.com/docs/cypher-manual/current/syntax/patterns/#cypher-pattern-relationship
-     *
-     * @return Relationship
-     */
-    public static function relationship(Pattern $a, Pattern $b, array $direction): Relationship
-    {
-        return new Relationship($a, $b, $direction);
-    }
-
-    /**
-     * Creates a variable.
-     *
-     * @param  string $variable
-     * @return Variable
-     */
-    public static function variable(string $variable): Variable
-    {
-        return new Variable($variable);
-    }
-
-    /**
-     * Creates a new literal from the given value. This function automatically constructs the appropriate
-     * class based on the type of the value given.
-     *
-     * @param  integer|float|double|bool|string $literal The literal to construct
-     * @return Literal
-     */
-    public static function literal($literal): Literal
-    {
-        $literalType = gettype($literal);
-
-        switch ($literalType) {
-        case "string":
-            return new StringLiteral($literal);
-        case "boolean":
-            return new Boolean($literal);
-        case "double":
-        case "float":
-        case "integer":
-            return new Decimal($literal);
-        default:
-            throw new InvalidArgumentException("The literal type " . $literalType . " is not supported by Cypher");
-        }
-    }
-
-    /**
-     * Creates a list of expressions.
-     *
-     * @param  Expression[] $expressions
-     * @return ExpressionList
-     */
-    public static function list(array $expressions): ExpressionList
-    {
-        return new ExpressionList($expressions);
-    }
-
-    /**
-     * Creates a property map.
-     *
-     * @param  Expression[] $properties The map of properties as a number of key-expression pairs
-     * @return PropertyMap
-     */
-    public static function map(array $properties): PropertyMap
-    {
-        return new PropertyMap($properties);
-    }
-
-    /**
-     * Creates a parameter.
-     *
-     * @param  string $parameter The name of the parameter; may only consist of alphanumeric characters and
-     *                           underscores
-     * @return Parameter
-     */
-    public static function parameter(string $parameter): Parameter
-    {
-        return new Parameter($parameter);
-    }
-=======
 use WikibaseSolutions\CypherDSL\Literals\Boolean;
 use WikibaseSolutions\CypherDSL\Literals\Decimal;
 use WikibaseSolutions\CypherDSL\Literals\StringLiteral;
@@ -316,29 +179,19 @@
 	{
 		return new Parameter($parameter);
 	}
->>>>>>> ed39093e
 
 	/**
 	 * Creates a raw expression.
 	 *
 	 * @param string $expression The raw expression
-<<<<<<< HEAD
-	 * @return Expression
-	 */
-    public static function rawExpression(string $expression): Expression
-=======
 	 * @return ListType|MapType|BooleanType|NumeralType|StringType|NodeType|PathType
 	 */
 	public static function rawExpression(string $expression): AnyType
->>>>>>> ed39093e
 	{
 		return new RawExpression($expression);
 	}
 
 	/**
-<<<<<<< HEAD
-	 * Adds a raw clause to this query.
-=======
 	 * Creates the MATCH clause.
 	 *
 	 * @param StructuralType|StructuralType[] $patterns A single pattern or a list of patterns
@@ -718,433 +571,18 @@
 
 	/**
 	 * Creates a "RAW" query.
->>>>>>> ed39093e
 	 *
 	 * @param string $clause The name of the clause; for instance "MATCH"
 	 * @param string $subject The subject/body of the clause
 	 * @return Query
 	 */
-<<<<<<< HEAD
-	public function raw(string $clause, string $subject): self
-=======
 	public function raw(string $clause, string $subject)
->>>>>>> ed39093e
 	{
 		$this->clauses[] = new RawClause($clause, $subject);
 
 		return $this;
 	}
 
-<<<<<<< HEAD
-    /**
-     * Creates the MATCH clause.
-     *
-     * @param Pattern|Pattern[] $patterns A single pattern or a list of patterns
-     *
-     * @see https://neo4j.com/docs/cypher-manual/current/clauses/match/
-     *
-     * @return $this
-     */
-    public function match($patterns): self
-    {
-        $matchClause = new MatchClause();
-
-        if ($patterns instanceof Pattern) {
-            $patterns = [$patterns];
-        }
-
-        foreach ($patterns as $pattern) {
-            $matchClause->addPattern($pattern);
-        }
-
-        $this->clauses[] = $matchClause;
-
-        return $this;
-    }
-
-    /**
-     * Creates the RETURN clause.
-     *
-     * @param Expression[]|Expression $expressions The expressions to return; if the array-key is
-     *                                             non-numerical, it is used as the alias
-     * @param bool                    $distinct
-     *
-     * @see https://neo4j.com/docs/cypher-manual/current/clauses/return/
-     * @see https://neo4j.com/docs/cypher-manual/current/clauses/return/#return-column-alias
-     *
-     * @return $this
-     */
-    public function returning($expressions, bool $distinct = false): self
-    {
-        $returnClause = new ReturnClause();
-
-        if ($expressions instanceof Expression) {
-            $expressions = [$expressions];
-        }
-
-        foreach ($expressions as $maybeAlias => $expression) {
-            $alias = is_integer($maybeAlias) ? "" : $maybeAlias;
-            $returnClause->addColumn($expression, $alias);
-        }
-
-        $returnClause->setDistinct($distinct);
-
-        $this->clauses[] = $returnClause;
-
-        return $this;
-    }
-
-    /**
-     * Creates the CREATE clause.
-     *
-     * @param Pattern|Pattern[] $patterns A single pattern or a list of patterns
-     *
-     * @see https://neo4j.com/docs/cypher-manual/current/clauses/create/
-     *
-     * @return $this
-     */
-    public function create($patterns): self
-    {
-        $createClause = new CreateClause();
-
-        if ($patterns instanceof Pattern) {
-            $patterns = [$patterns];
-        }
-
-        foreach ($patterns as $pattern) {
-            $createClause->addPattern($pattern);
-        }
-
-        $this->clauses[] = $createClause;
-
-        return $this;
-    }
-
-    /**
-     * Creates the DELETE clause.
-     *
-     * @param Expression|Expression[] $expressions The nodes to delete
-     *
-     * @see https://neo4j.com/docs/cypher-manual/current/clauses/delete/
-     *
-     * @return $this
-     */
-    public function delete($expressions): self
-    {
-        $deleteClause = new DeleteClause();
-
-        if ($expressions instanceof Expression) {
-            $expressions = [$expressions];
-        }
-
-        foreach ($expressions as $expression) {
-            $deleteClause->addNode($expression);
-        }
-
-        $this->clauses[] = $deleteClause;
-
-        return $this;
-    }
-
-    /**
-     * Creates the DETACH DELETE clause.
-     *
-     * @param Expression|Expression[] $expressions The nodes to delete
-     *
-     * @see https://neo4j.com/docs/cypher-manual/current/clauses/delete/
-     *
-     * @return $this
-     */
-    public function detachDelete($expressions): self
-    {
-        $deleteClause = new DeleteClause();
-        $deleteClause->setDetach(true);
-
-        if ($expressions instanceof Expression) {
-            $expressions = [$expressions];
-        }
-
-        foreach ($expressions as $expression) {
-            $deleteClause->addNode($expression);
-        }
-
-        $this->clauses[] = $deleteClause;
-
-        return $this;
-    }
-
-    /**
-     * Creates the LIMIT clause.
-     *
-     * @param Expression $expression An expression that returns an integer
-     *
-     * @see https://neo4j.com/docs/cypher-manual/current/clauses/limit/
-     *
-     * @return $this
-     */
-    public function limit(Expression $expression): self
-    {
-        $limitClause = new LimitClause();
-        $limitClause->setExpression($expression);
-
-        $this->clauses[] = $limitClause;
-
-        return $this;
-    }
-
-    /**
-     * Creates the MERGE clause.
-     *
-     * @param Pattern     $pattern      The pattern to merge
-     * @param Clause|null $createClause The clause to execute when the pattern is created
-     * @param Clause|null $matchClause  The clause to execute when the pattern is matched
-     *
-     * @see https://neo4j.com/docs/cypher-manual/current/clauses/merge/
-     *
-     * @return $this
-     */
-    public function merge(Pattern $pattern, Clause $createClause = null, Clause $matchClause = null): self
-    {
-        $mergeClause = new MergeClause();
-        $mergeClause->setPattern($pattern);
-
-        if (isset($createClause)) {
-            $mergeClause->setOnCreate($createClause);
-        }
-
-        if (isset($matchClause)) {
-            $mergeClause->setOnMatch($matchClause);
-        }
-
-        $this->clauses[] = $mergeClause;
-
-        return $this;
-    }
-
-    /**
-     * Creates the OPTIONAL MATCH clause.
-     *
-     * @param Pattern|Pattern[] $patterns A single pattern or a list of patterns
-     *
-     * @see https://neo4j.com/docs/cypher-manual/current/clauses/optional-match/
-     *
-     * @return $this
-     */
-    public function optionalMatch($patterns): self
-    {
-        $optionalMatchClause = new OptionalMatchClause();
-
-        if ($patterns instanceof Pattern) {
-            $patterns = [$patterns];
-        }
-
-        foreach ($patterns as  $pattern) {
-            $optionalMatchClause->addPattern($pattern);
-        }
-
-        $this->clauses[] = $optionalMatchClause;
-
-        return $this;
-    }
-
-    /**
-     * Creates the ORDER BY clause.
-     *
-     * @param Property|Property[] $properties A single property or a list of properties
-     * @param bool                $descending Whether or not to order in a descending order
-     *
-     * @see https://neo4j.com/docs/cypher-manual/current/clauses/order-by/
-     *
-     * @return $this
-     */
-    public function orderBy($properties, bool $descending = false): self
-    {
-        $orderByClause = new OrderByClause();
-        $orderByClause->setDescending($descending);
-
-        if ($properties instanceof Property ) {
-            $properties = [$properties];
-        }
-
-        foreach ( $properties as $property ) {
-            $orderByClause->addProperty($property);
-        }
-
-        $this->clauses[] = $orderByClause;
-
-        return $this;
-    }
-
-    /**
-     * Creates the REMOVE clause.
-     *
-     * @param Expression[]|Expression $expressions The expressions to remove (should either be a Node or a Property)
-     *
-     * @see https://neo4j.com/docs/cypher-manual/current/clauses/remove/
-     *
-     * @return $this
-     */
-    public function remove($expressions): self
-    {
-        $removeClause = new RemoveClause();
-
-        if ($expressions instanceof Expression) {
-            $expressions = [$expressions];
-        }
-
-        foreach ($expressions as $expression) {
-            $removeClause->addExpression($expression);
-        }
-
-        $this->clauses[] = $removeClause;
-
-        return $this;
-    }
-
-    /**
-     * Create the SET clause.
-     *
-     * @param Expression|Expression[] $expressions A single expression or a list of expressions
-     *
-     * @see https://neo4j.com/docs/cypher-manual/current/clauses/set/
-     *
-     * @return $this
-     */
-    public function set($expressions): self
-    {
-        $setClause = new SetClause();
-
-        if ($expressions instanceof Expression ) {
-            $expressions = [$expressions];
-        }
-
-        foreach ($expressions as $expression) {
-            $setClause->addExpression($expression);
-        }
-
-        $this->clauses[] = $setClause;
-
-        return $this;
-    }
-
-    /**
-     * Creates the WHERE clause.
-     *
-     * @param Expression $expression The expression to match
-     *
-     * @see https://neo4j.com/docs/cypher-manual/current/clauses/where/
-     *
-     * @return $this
-     */
-    public function where(Expression $expression): self
-    {
-        $whereClause = new WhereClause();
-        $whereClause->setExpression($expression);
-
-        $this->clauses[] = $whereClause;
-
-        return $this;
-    }
-
-    /**
-     * Creates the WHERE EXISTS clause.
-     *
-     * @param Expression $expression The expression to match
-     *
-     * @see https://neo4j.com/docs/cypher-manual/current/clauses/where/#existential-subqueries
-     *
-     * @return $this
-     */
-    public function whereExists(Expression $expression): self
-    {
-        $whereClause = new WhereClause();
-        $whereClause->setExpression($expression);
-        $whereClause->setExists();
-
-        $this->clauses[] = $whereClause;
-
-        return $this;
-    }
-
-    /**
-     * Creates the WITH clause.
-     *
-     * @param Expression[]|Expression $expressions The entries to add; if the array-key is
-     *                                             non-numerical, it is used as the alias
-     *
-     * @see https://neo4j.com/docs/cypher-manual/current/clauses/with/
-     *
-     * @return Query
-     */
-    public function with($expressions): self
-    {
-        $withClause = new WithClause();
-
-        if ($expressions instanceof Expression) {
-            $expressions = [$expressions];
-        }
-
-        foreach ($expressions as $maybeAlias => $expression) {
-            $alias = is_integer($maybeAlias) ? "" : $maybeAlias;
-            $withClause->addEntry($expression, $alias);
-        }
-
-        $this->clauses[] = $withClause;
-
-        return $this;
-    }
-
-    /**
-     * Creates the CALL procedure clause.
-     *
-     * @param string $procedure The procedure to call
-     * @param array  $arguments The arguments passed to the procedure
-     * @param array  $yields    The results field that will be returned
-     *
-     * @see https://neo4j.com/docs/cypher-manual/current/clauses/call/
-     *
-     * @return Query
-     */
-    public function callProcedure(string $procedure, array $arguments = [], array $yields = []): self
-    {
-        $callProcedureClause = new CallProcedureClause();
-        $callProcedureClause->setProcedure($procedure);
-        $callProcedureClause->withArguments($arguments);
-        $callProcedureClause->yields($yields);
-
-        $this->clauses[] = $callProcedureClause;
-
-        return $this;
-    }
-
-    /**
-     * Add a clause to the query.
-     *
-     * @param  Clause $clause
-     * @return Query
-     */
-    public function addClause(Clause $clause): self
-    {
-        $this->clauses[] = $clause;
-
-        return $this;
-    }
-
-    /**
-     * Builds the query.
-     *
-     * @return string The fully constructed query
-     */
-    public function build(): string
-    {
-        return implode(
-            " ", array_map(
-                fn(Clause $clause): string => $clause->toQuery(),
-                $this->clauses
-            )
-        );
-    }
-=======
 	/**
 	 * Creates the CALL procedure clause.
 	 *
@@ -1207,5 +645,4 @@
 			" ", array_filter($builtClauses, fn ($clause) => !empty($clause))
 		);
 	}
->>>>>>> ed39093e
 }