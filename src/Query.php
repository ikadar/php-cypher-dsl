<?php declare(strict_types=1);
/*
 * This file is part of php-cypher-dsl.
 *
 * Copyright (C) 2021  Wikibase Solutions
 *
 * For the full copyright and license information, please view the LICENSE
 * file that was distributed with this source code.
 */
namespace WikibaseSolutions\CypherDSL;

use Closure;
use WikibaseSolutions\CypherDSL\Clauses\CallClause;
use WikibaseSolutions\CypherDSL\Clauses\CallProcedureClause;
use WikibaseSolutions\CypherDSL\Clauses\Clause;
use WikibaseSolutions\CypherDSL\Clauses\CreateClause;
use WikibaseSolutions\CypherDSL\Clauses\DeleteClause;
use WikibaseSolutions\CypherDSL\Clauses\LimitClause;
use WikibaseSolutions\CypherDSL\Clauses\MatchClause;
use WikibaseSolutions\CypherDSL\Clauses\MergeClause;
use WikibaseSolutions\CypherDSL\Clauses\OptionalMatchClause;
use WikibaseSolutions\CypherDSL\Clauses\OrderByClause;
use WikibaseSolutions\CypherDSL\Clauses\RawClause;
use WikibaseSolutions\CypherDSL\Clauses\RemoveClause;
use WikibaseSolutions\CypherDSL\Clauses\ReturnClause;
use WikibaseSolutions\CypherDSL\Clauses\SetClause;
use WikibaseSolutions\CypherDSL\Clauses\SkipClause;
use WikibaseSolutions\CypherDSL\Clauses\UnionClause;
use WikibaseSolutions\CypherDSL\Clauses\WhereClause;
use WikibaseSolutions\CypherDSL\Clauses\WithClause;
use WikibaseSolutions\CypherDSL\Expressions\Exists;
use WikibaseSolutions\CypherDSL\Expressions\Procedures\Procedure;
use WikibaseSolutions\CypherDSL\Expressions\Label;
use WikibaseSolutions\CypherDSL\Expressions\Literals\Boolean;
use WikibaseSolutions\CypherDSL\Expressions\Literals\Float_;
use WikibaseSolutions\CypherDSL\Expressions\Literals\Integer;
use WikibaseSolutions\CypherDSL\Expressions\Literals\List_;
use WikibaseSolutions\CypherDSL\Expressions\Literals\Literal;
use WikibaseSolutions\CypherDSL\Expressions\Literals\Map;
use WikibaseSolutions\CypherDSL\Expressions\Literals\String_;
use WikibaseSolutions\CypherDSL\Expressions\Parameter;
use WikibaseSolutions\CypherDSL\Expressions\Property;
use WikibaseSolutions\CypherDSL\Expressions\RawExpression;
use WikibaseSolutions\CypherDSL\Expressions\Variable;
use WikibaseSolutions\CypherDSL\Patterns\CompletePattern;
use WikibaseSolutions\CypherDSL\Patterns\Node;
use WikibaseSolutions\CypherDSL\Patterns\Pattern;
use WikibaseSolutions\CypherDSL\Patterns\Relationship;
use WikibaseSolutions\CypherDSL\Syntax\Alias;
use WikibaseSolutions\CypherDSL\Syntax\PropertyReplacement;
use WikibaseSolutions\CypherDSL\Traits\ErrorTrait;
use WikibaseSolutions\CypherDSL\Traits\EscapeTrait;
use WikibaseSolutions\CypherDSL\Types\AnyType;
use WikibaseSolutions\CypherDSL\Types\PropertyTypes\BooleanType;
use WikibaseSolutions\CypherDSL\Types\PropertyTypes\IntegerType;
use WikibaseSolutions\CypherDSL\Types\PropertyTypes\NumeralType;
use WikibaseSolutions\CypherDSL\Types\StructuralTypes\StructuralType;

/**
 * Builder class for building complex Cypher queries.
 */
final class Query implements QueryConvertible
{
    use EscapeTrait;
    use ErrorTrait;

    // A reference to the Literal class
    public const literal = Literal::class;

    // A reference to the FunctionCall class
    public const function = Procedure::class;

    /**
     * @var Clause[] $clauses Ordered list of clauses for this query
     */
    private array $clauses = [];

    /**
     * @see Query::new()
     * @internal This method is not covered by the backwards compatibility guarantee of php-cypher-dsl
     */
    public function __construct()
    {
        // This constructor currently does nothing, but we still define it, so we can mark it as internal
    }

    /**
     * Construct a new Query instance.
     *
     * @return Query
     */
    public static function new(): self
    {
        return new Query();
    }

    /**
     * Creates a node.
     *
     * @param string|null $label The label to give to the node
     *
     * @return Node
     * @see https://neo4j.com/docs/cypher-manual/current/syntax/patterns/#cypher-pattern-node
     */
    public static function node(string $label = null): Node
    {
        return new Node($label);
    }

    /**
     * Creates a relationship.
     *
     * @param array $direction The direction of the relationship, should be either:
     *  - Path::DIR_RIGHT (for a relation of (a)-->(b))
     *  - Path::DIR_LEFT (for a relation of (a)<--(b))
     *  - Path::DIR_UNI (for a relation of (a)--(b))
     *
     * @return Relationship
     * @see https://neo4j.com/docs/cypher-manual/current/syntax/patterns/#cypher-pattern-relationship
     */
    public static function relationship(array $direction): Relationship
    {
        return new Relationship($direction);
    }

    /**
     * Creates a new variable with the given name, or generates a new variable with a random unique name.
     *
     * @param string|null $variable The name of the variable; leave empty to automatically generate a variable name.
     * @return Variable
     */
    public static function variable(?string $variable = null): Variable
    {
        return new Variable($variable);
    }

    /**
     * Creates a new literal from the given value. This function automatically constructs the appropriate
     * class based on the type of the value given.
     *
     * This function cannot be used directly to construct Point or Date types. Instead, you can create a Point literal
     * by using any of the following functions:
     *
     *  Query::literal()::point2d(...) - For a 2D cartesian point
     *  Query::literal()::point3d(...) - For a 3D cartesian point
     *  Query::literal()::point2dWGS84(...) - For a 2D WGS 84 point
     *  Query::literal()::point3dWGS84(...) - For a 3D WGS 84 point
     *
     * And a Date literal by using one of the following functions:
     *
     *  Query::literal()::date(...) - For the current date
     *  Query::literal()::dateYMD(...) - For a date from the given year, month and day
     *  Query::literal()::dateYWD(...) - For a date from the given year, week and day
     *  Query::literal()::dateString(...) - For a date from the given date string
     *  Query::literal()::dateTime(...) - For the current datetime
     *  Query::literal()::dateTimeYMD(...) - For a datetime from the given parameters (see function definition)
     *  Query::literal()::dateTimeYWD(...) - For a datetime from the given parameters (see function definition)
     *  Query::literal()::dateTimeYQD(...) - For a datetime from the given parameters (see function definition)
     *  Query::literal()::dateTimeYD(...) - For a datetime from the given parameters (see function definition)
     *  Query::literal()::dateTimeString(...) - For a datetime from the given datetime string
     *  Query::literal()::localDateTime(...) - For the current local datetime
     *  Query::literal()::localDateTimeYMD(...) - For a local datetime from the given parameters (see function definition)
     *  Query::literal()::localDateTimeYWD(...) - For a local datetime from the given parameters (see function definition)
     *  Query::literal()::localDateTimeYQD(...) - For a local datetime from the given parameters (see function definition)
     *  Query::literal()::localDateTimeYD(...) - For a local datetime from the given parameters (see function definition)
     *  Query::literal()::localDateTimeString(...) - For a local datetime from the given datetime string
     *  Query::literal()::localTimeCurrent(...) - For the current LocalTime
     *  Query::literal()::localTime(...) - For a local time from the given parameters (see function definition)
     *  Query::literal()::localTimeString(...) - For a local time from the given time string
     *  Query::literal()::time(...) - For the curren time
     *  Query::literal()::timeHMS(...) - For a time from the given hour, minute and second
     *  Query::literal()::timeString(...) - For a time from the given time string
     *
     * When no arguments are given to this function (or NULL is passed as its only argument), the function will return
     * a reference to the Literal class.
     *
     * You can also directly use the constructors of the most basic types, namely:
     *
     *  Query::boolean() - For a boolean
     *  Query::string() - For a string
     *  Query::integer() - For an integer
     *  Query::float() - For a float
     *  Query::list() - For a list
     *  Query::map() - For a map
     *
     * @param string|int|float|bool|array|null $literal The literal to construct
     * @return String_|Boolean|Float_|Integer|Map|List_|Literal|string The string literal that was created (or a
     *  reference to the Literal class)
     */
    public static function literal($literal = null)
    {
        if ($literal === null) {
            return self::literal;
        }

        return Literal::literal($literal);
    }

    /**
     * Creates a new boolean.
     *
     * @param bool $value
     * @return Boolean
     */
    public static function boolean(bool $value): Boolean
    {
        return self::literal()::boolean($value);
    }

    /**
     * Creates a new string.
     *
     * @param string $value
     * @return String_
     */
    public static function string(string $value): String_
    {
        return self::literal()::string($value);
    }

    /**
     * Creates a new integer.
     *
     * @param int $value
     * @return Integer
     */
    public static function integer(int $value): Integer
    {
        return self::literal()::integer($value);
    }

    /**
     * Creates a new float.
     *
     * @param float $value
     * @return Float_
     */
    public static function float(float $value): Float_
    {
        return self::literal()::float($value);
    }

    /**
     * Creates a new list literal.
     *
     * @param array $value
     * @return List_
     */
    public static function list(iterable $value): List_
    {
        return self::literal()::list($value);
    }

    /**
     * Creates a new map literal.
     *
     * @param array $value
     * @return Map
     */
    public static function map(array $value): Map
    {
        return self::literal()::map($value);
    }

    /**
     * Creates a parameter.
     *
     * @param string|null $parameter The name of the parameter; may only consist of alphanumeric characters and underscores
     * @return Parameter
     */
    public static function parameter(?string $parameter = null): Parameter
    {
        return new Parameter($parameter);
    }

    /**
     * Returns the name of the Func class. This can be used to more easily create new functions calls, like so:
     *
     * Query::function()::raw(...)
     *
     * @return string|Procedure
     */
    public static function function(): string
    {
        return self::function;
    }

    /**
     * Creates a raw expression.
     *
     * @param string $expression The raw expression
     * @return RawExpression
     */
    public static function rawExpression(string $expression): RawExpression
    {
        return new RawExpression($expression);
    }

    /**
     * Creates an EXISTS expression.
     *
     * @param CompletePattern|CompletePattern[]|MatchClause $match
     * @param BooleanType|WhereClause|null $where
     * @param bool $insertParentheses
     * @return Exists
     */
    public static function exists($match, $where = null, bool $insertParentheses = false): Exists
    {
        if (!$match instanceof MatchClause) {
            $match = is_array($match) ? $match : [$match];
            $match = (new MatchClause())->addPattern(...$match);
        }

        if (!$where instanceof WhereClause && $where !== null) {
            $where = (new WhereClause())->addExpression($where);
        }

        return new Exists($match, $where, $insertParentheses);
    }

    /**
     * Creates a CALL sub query clause and adds it to the query.
     *
     * @note This feature is not part of the openCypher standard. For more information, see https://github.com/opencypher/openCypher/blob/a507292d35280aca9e37bf938cdec4fdd1e64ba9/docs/standardisation-scope.adoc.
     *
     * @param Query|callable(Query):void $query A callable decorating a query, or the actual subquery
     * @param Variable|Pattern|string|Variable[]|Pattern[]|string[] $variables The variables to include in the WITH clause for correlation
     *
     * @return $this
     *
     * @see https://neo4j.com/docs/cypher-manual/current/clauses/call-subquery/
     */
    public function call($query = null, $variables = []): self
    {
        $this->assertClass('query', [Query::class, Closure::class, 'callable'], $query);

        if (is_callable($query)) {
            $subQuery = self::new();
            $query($subQuery);
        } else {
            $subQuery = $query;
        }

        if (!is_array($variables)) {
            $variables = [$variables];
        }

        $callClause = new CallClause();
        $callClause->withSubQuery($subQuery);
        $callClause->addWithVariable(...$variables);

        $this->clauses[] = $callClause;

        return $this;
    }

    /**
     * Creates the CALL procedure clause.
     *
     * @param Procedure $procedure The procedure to call
     * @param string|Variable|Alias|string[]|Variable[]|Alias[] $yields The result fields that should be returned
     *
     * @return $this
     *
     * @see https://neo4j.com/docs/cypher-manual/current/clauses/call/
     * @see https://s3.amazonaws.com/artifacts.opencypher.org/openCypher9.pdf (page 122)
     */
    public function callProcedure(Procedure $procedure, $yields = []): self
    {
        if (!is_array($yields)) {
            $yields = [$yields];
        }

        $callProcedureClause = new CallProcedureClause();
        $callProcedureClause->setProcedure($procedure);
        $callProcedureClause->addYield(...$yields);

        $this->clauses[] = $callProcedureClause;

        return $this;
    }

    /**
     * Creates the MATCH clause.
     *
     * @param CompletePattern|CompletePattern[] $patterns A single pattern or a list of patterns
     *
     * @return $this
     *
     * @see https://neo4j.com/docs/cypher-manual/current/clauses/match/
     * @see https://s3.amazonaws.com/artifacts.opencypher.org/openCypher9.pdf (page 57)
     */
    public function match($patterns): self
    {
        if (!is_array($patterns)) {
            $patterns = [$patterns];
        }

        $matchClause = new MatchClause();
        $matchClause->addPattern(...$patterns);

        $this->clauses[] = $matchClause;

        return $this;
    }

    /**
     * Creates the RETURN clause.
     *
     * @param AnyType|Alias|Pattern|int|float|string|bool|array|AnyType[]|Alias[]|Pattern[]|int[]|float[]|string[]|bool[]|array[] $expressions The expressions to return
     * @param bool $distinct Whether to be a RETURN DISTINCT query
     *
     * @return $this
     *
     * @see https://neo4j.com/docs/cypher-manual/current/clauses/return/
     * @see https://s3.amazonaws.com/artifacts.opencypher.org/openCypher9.pdf (page 74)
     */
    public function returning($expressions, bool $distinct = false): self
    {
        if (!is_array($expressions)) {
            $expressions = [$expressions];
        }

<<<<<<< HEAD
        $expressions = array_map(function ($expression): AnyType {
            // If it has a variable, we want to put the variable in the RETURN clause instead of the
            // object itself. Theoretically, a node could be returned directly (i.e. "RETURN (n)"),
            // but this is extremely rare. If a user wants to do this, they can use the ReturnClause class directly.
            return $expression instanceof Pattern ? $expression->getVariable() : $expression;
        }, $expressions);

        $returnClause->setColumns($expressions);
=======
        $returnClause = new ReturnClause();
        $returnClause->addColumn(...$expressions);
>>>>>>> 2446bd28
        $returnClause->setDistinct($distinct);

        $this->clauses[] = $returnClause;

        return $this;
    }

    /**
     * Creates the CREATE clause.
     *
     * @param CompletePattern|CompletePattern[] $patterns A single pattern or a list of patterns
     *
     * @return $this
     *
     * @see https://neo4j.com/docs/cypher-manual/current/clauses/create/
     * @see https://s3.amazonaws.com/artifacts.opencypher.org/openCypher9.pdf (page 99)
     */
    public function create($patterns): self
    {
        if (!is_array($patterns)) {
            $patterns = [$patterns];
        }

        $createClause = new CreateClause();
        $createClause->addPattern(...$patterns);
        
        $this->clauses[] = $createClause;

        return $this;
    }

    /**
     * Creates the DELETE clause.
     *
     * @param StructuralType|Pattern|StructuralType[]|Pattern[] $structures The structures to delete
     * @param bool $detach Whether to DETACH DELETE
     *
     * @return $this
     * @see https://neo4j.com/docs/cypher-manual/current/clauses/delete/
     * @see https://s3.amazonaws.com/artifacts.opencypher.org/openCypher9.pdf (page 105)
     */
    public function delete($structures, bool $detach = false): self
    {
        if (!is_array($structures)) {
            $structures = [$structures];
        }

        $deleteClause = new DeleteClause();
        $deleteClause->setDetach($detach);
        $deleteClause->addStructure(...$structures);
        
        $this->clauses[] = $deleteClause;

        return $this;
    }

    /**
     * Creates the DETACH DELETE clause.
     *
<<<<<<< HEAD
     * @param string|Variable|Pattern|(string|Variable|Pattern)[] $variables The variables to delete, including nodes, relationships and paths
=======
     * @param StructuralType|Pattern|StructuralType[]|Pattern[] $variables The variables to delete, including relationships
>>>>>>> 2446bd28
     *
     * @return $this
     * @see https://neo4j.com/docs/cypher-manual/current/clauses/delete/
     * @see https://s3.amazonaws.com/artifacts.opencypher.org/openCypher9.pdf (page 105)
     * @deprecated Use Query::delete(..., true) instead
     */
    public function detachDelete($variables): self
    {
        return $this->delete($variables, true);
    }

    /**
     * Adds a LIMIT clause.
     *
     * @param NumeralType|int $limit The amount to use as the limit
     *
     * @return $this
     *
     * @see https://neo4j.com/docs/cypher-manual/current/clauses/limit/
     * @see https://s3.amazonaws.com/artifacts.opencypher.org/openCypher9.pdf (page 98)
     */
    public function limit($limit): self
    {
        $limitClause = new LimitClause();
        $limitClause->setLimit($limit);

        $this->clauses[] = $limitClause;

        return $this;
    }

    /**
     * Creates the SKIP clause.
     *
     * @param IntegerType|int $amount The amount to skip
     *
     * @return $this
     *
     * @see https://neo4j.com/docs/cypher-manual/current/clauses/skip/
     * @see https://s3.amazonaws.com/artifacts.opencypher.org/openCypher9.pdf (page 96)
     */
    public function skip($amount): self
    {
        $skipClause = new SkipClause();
        $skipClause->setSkip($amount);

        $this->clauses[] = $skipClause;

        return $this;
    }

    /**
     * Creates the MERGE clause.
     *
     * @param CompletePattern $pattern The pattern to merge
     * @param SetClause|null $createClause The clause to execute when the pattern is created
     * @param SetClause|null $matchClause The clause to execute when the pattern is matched
     *
     * @return $this
     *
     * @see https://neo4j.com/docs/cypher-manual/current/clauses/merge/
     * @see https://s3.amazonaws.com/artifacts.opencypher.org/openCypher9.pdf (page 115)
     */
    public function merge(CompletePattern $pattern, SetClause $createClause = null, SetClause $matchClause = null): self
    {
        $mergeClause = new MergeClause();
        $mergeClause->setPattern($pattern);
        $mergeClause->setOnCreate($createClause);
        $mergeClause->setOnMatch($matchClause);

        $this->clauses[] = $mergeClause;

        return $this;
    }

    /**
     * Creates the OPTIONAL MATCH clause.
     *
     * @param CompletePattern|CompletePattern[] $patterns A single pattern or a list of patterns
     *
     * @return $this
     *
     * @see https://neo4j.com/docs/cypher-manual/current/clauses/optional-match/
     * @see https://s3.amazonaws.com/artifacts.opencypher.org/openCypher9.pdf (page 69)
     */
    public function optionalMatch($patterns): self
    {
        if (!is_array($patterns)) {
            $patterns = [$patterns];
        }

        $optionalMatchClause = new OptionalMatchClause();
        $optionalMatchClause->addPattern(...$patterns);

        $this->clauses[] = $optionalMatchClause;

        return $this;
    }

    /**
     * Creates the ORDER BY clause.
     *
     * @param Property|Property[] $properties A single property or a list of properties
     * @param bool $descending Whether to order in descending order
     *
     * @return $this
     *
     * @see https://neo4j.com/docs/cypher-manual/current/clauses/order-by/
     * @see https://s3.amazonaws.com/artifacts.opencypher.org/openCypher9.pdf (page 93)
     */
    public function orderBy($properties, bool $descending = false): self
    {
        if (!is_array($properties)) {
            $properties = [$properties];
        }

        $orderByClause = new OrderByClause();
        $orderByClause->setDescending($descending);
        $orderByClause->addProperty(...$properties);

        $this->clauses[] = $orderByClause;

        return $this;
    }

    /**
     * Creates the REMOVE clause.
     *
     * @param Property|Label|Property[]|Label[] $expressions The expressions to remove (should either be a Node or a Property)
     *
     * @return $this
     *
     * @see https://neo4j.com/docs/cypher-manual/current/clauses/remove/
     * @see https://s3.amazonaws.com/artifacts.opencypher.org/openCypher9.pdf (page 113)
     */
    public function remove($expressions): self
    {
        if (!is_array($expressions)) {
            $expressions = [$expressions];
        }

        $removeClause = new RemoveClause();
        $removeClause->addExpression(...$expressions);

        $this->clauses[] = $removeClause;

        return $this;
    }

    /**
     * Create the SET clause.
     *
     * @param PropertyReplacement|Label|PropertyReplacement[]|Label[] $expressions A single expression or a list of expressions
     *
     * @return $this
     *
     * @see https://neo4j.com/docs/cypher-manual/current/clauses/set/
     * @see https://s3.amazonaws.com/artifacts.opencypher.org/openCypher9.pdf (page 107)
     */
    public function set($expressions): self
    {
        if (!is_array($expressions)) {
            $expressions = [$expressions];
        }

        $setClause = new SetClause();
        $setClause->add(...$expressions);

        $this->clauses[] = $setClause;

        return $this;
    }

    /**
     * Creates the WHERE clause.
     *
     * @param BooleanType|bool|BooleanType[]|bool[] $expressions The expression to match
     * @param string $operator The operator with which to unify the given expressions, should be either WhereClause::OR,
     *  WhereClause::AND or WhereClause::XOR
     *
     * @return $this
     *
     * @see https://neo4j.com/docs/cypher-manual/current/clauses/where/
     * @see https://s3.amazonaws.com/artifacts.opencypher.org/openCypher9.pdf (page 83)
     */
    public function where($expressions, string $operator = WhereClause::AND): self
    {
        if (!is_array($expressions)) {
            $expressions = [$expressions];
        }

        $whereClause = new WhereClause();

        foreach ($expressions as $expression) {
            $whereClause->addExpression($expression, $operator);
        }

        $this->clauses[] = $whereClause;

        return $this;
    }

    /**
     * Creates the WITH clause.
     *
     * @param AnyType|Alias|Pattern|int|float|string|bool|array|AnyType[]|Alias[]|Pattern[]|int[]|float[]|string[]|bool[]|array[] $expressions The entries to add; if the array-key is non-numerical, it is used as the alias
     *
     * @return $this
     *
     * @see https://neo4j.com/docs/cypher-manual/current/clauses/with/
     * @see https://s3.amazonaws.com/artifacts.opencypher.org/openCypher9.pdf (page 78)
     */
    public function with($expressions): self
    {
        if (!is_array($expressions)) {
            $expressions = [$expressions];
        }

<<<<<<< HEAD
        foreach ($expressions as $maybeAlias => $expression) {
            $this->assertClass('expression', [AnyType::class, Pattern::class], $expression);

            if ($expression instanceof Pattern) {
                $expression = $expression->getVariable();
            }

            $alias = is_int($maybeAlias) ? "" : $maybeAlias;
            $withClause->addEntry($expression, $alias);
        }
=======
        $withClause = new WithClause();
        $withClause->addEntry(...$expressions);
>>>>>>> 2446bd28

        $this->clauses[] = $withClause;

        return $this;
    }

    /**
     * Creates a raw clause. This should only be used for features that are not implemented by the DSL.
     *
     * @param string $clause The name of the clause; for instance "MATCH"
     * @param string $subject The subject/body of the clause
     *
     * @return $this
     */
    public function raw(string $clause, string $subject): self
    {
        $this->clauses[] = new RawClause($clause, $subject);

        return $this;
    }

    /**
     * Combines the result of this query with another one via a UNION clause.
     *
     * @param Query|callable(Query):void $queryOrCallable The callable decorating a fresh query instance or the query instance to be attached after the union clause.
     * @param bool $all Whether the union should include all results or remove the duplicates instead.
     *
     * @return $this
     *
     * @see https://neo4j.com/docs/cypher-manual/current/clauses/union/
     * @see https://s3.amazonaws.com/artifacts.opencypher.org/openCypher9.pdf (page 128)
     */
    public function union($queryOrCallable, bool $all = false): self
    {
        if (is_callable($queryOrCallable)) {
            $query = Query::new();
            $queryOrCallable($query);
        } else {
            $query = $queryOrCallable;
        }

        $unionClause = new UnionClause();
        $unionClause->setAll($all);

        $this->clauses[] = $unionClause;

        foreach ($query->getClauses() as $clause) {
            $this->clauses[] = $clause;
        }

        return $this;
    }

    /**
     * Add a clause to the query.
     *
     * @param Clause $clause The clause to add to the query
     *
     * @return $this
     */
    public function addClause(Clause $clause): self
    {
        $this->clauses[] = $clause;

        return $this;
    }

    /**
     * Returns the clauses in the query.
     *
     * @return Clause[]
     */
    public function getClauses(): array
    {
        return $this->clauses;
    }

    /**
     * Builds the query.
     *
     * @return string The fully constructed query
     */
    public function build(): string
    {
        $builtClauses = array_map(
            fn (Clause $clause): string => $clause->toQuery(),
            $this->clauses
        );

        // Filter any empty clauses to prevent double spaces
        return implode(" ", array_filter($builtClauses, fn ($clause) => !empty($clause)));
    }

    /**
     * @inheritDoc
     */
    public function toQuery(): string
    {
        return $this->build();
    }

    /**
     * Automatically build the query if this object is used as a string somewhere.
     *
     * @return string
     */
    public function __toString(): string
    {
        return $this->build();
    }
}<|MERGE_RESOLUTION|>--- conflicted
+++ resolved
@@ -421,19 +421,9 @@
             $expressions = [$expressions];
         }
 
-<<<<<<< HEAD
-        $expressions = array_map(function ($expression): AnyType {
-            // If it has a variable, we want to put the variable in the RETURN clause instead of the
-            // object itself. Theoretically, a node could be returned directly (i.e. "RETURN (n)"),
-            // but this is extremely rare. If a user wants to do this, they can use the ReturnClause class directly.
-            return $expression instanceof Pattern ? $expression->getVariable() : $expression;
-        }, $expressions);
-
-        $returnClause->setColumns($expressions);
-=======
         $returnClause = new ReturnClause();
         $returnClause->addColumn(...$expressions);
->>>>>>> 2446bd28
+
         $returnClause->setDistinct($distinct);
 
         $this->clauses[] = $returnClause;
@@ -493,11 +483,7 @@
     /**
      * Creates the DETACH DELETE clause.
      *
-<<<<<<< HEAD
-     * @param string|Variable|Pattern|(string|Variable|Pattern)[] $variables The variables to delete, including nodes, relationships and paths
-=======
-     * @param StructuralType|Pattern|StructuralType[]|Pattern[] $variables The variables to delete, including relationships
->>>>>>> 2446bd28
+     * @param Variable|Pattern|(Variable|Pattern)[] $variables The variables to delete, including nodes, relationships and paths
      *
      * @return $this
      * @see https://neo4j.com/docs/cypher-manual/current/clauses/delete/
@@ -716,21 +702,8 @@
             $expressions = [$expressions];
         }
 
-<<<<<<< HEAD
-        foreach ($expressions as $maybeAlias => $expression) {
-            $this->assertClass('expression', [AnyType::class, Pattern::class], $expression);
-
-            if ($expression instanceof Pattern) {
-                $expression = $expression->getVariable();
-            }
-
-            $alias = is_int($maybeAlias) ? "" : $maybeAlias;
-            $withClause->addEntry($expression, $alias);
-        }
-=======
         $withClause = new WithClause();
         $withClause->addEntry(...$expressions);
->>>>>>> 2446bd28
 
         $this->clauses[] = $withClause;
 
