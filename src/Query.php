--- conflicted
+++ resolved
@@ -136,7 +136,6 @@
         return $this;
     }
 
-<<<<<<< HEAD
 	/**
 	 * Creates the RETURN clause.
 	 *
@@ -149,21 +148,6 @@
 	 * @return $this
 	 */
     public function returning(Expression $expression, string $alias = ""): self {
-=======
-    /**
-     * Creates the RETURN clause.
-     *
-     * @param Pattern     $pattern The pattern to return
-     * @param string|null $alias   The alias of this column
-     *
-     * @see https://neo4j.com/docs/cypher-manual/current/clauses/return/
-     * @see https://neo4j.com/docs/cypher-manual/current/clauses/return/#return-column-alias
-     *
-     * @return $this
-     */
-    public function returning(Pattern $pattern, string $alias = ""): self
-    {
->>>>>>> 4cc53666
         $returnClause = new ReturnClause();
         $returnClause->addColumn($expression, $alias);
 
@@ -200,7 +184,6 @@
 
     /**
      * Creates the DELETE clause.
-<<<<<<< HEAD
 	 *
      * @param Expression|Expression[] $expressions The nodes to delete
 	 *
@@ -218,19 +201,6 @@
 		foreach ($expressions as $expression) {
 			$deleteClause->addNode($expression);
 		}
-=======
-     *
-     * @param Pattern $pattern The pattern to delete
-     *
-     * @see https://neo4j.com/docs/cypher-manual/current/clauses/delete/
-     *
-     * @return $this
-     */
-    public function delete(Pattern $pattern): self
-    {
-        $deleteClause = new DeleteClause();
-        $deleteClause->setNode($pattern);
->>>>>>> 4cc53666
 
         $this->clauses[] = $deleteClause;
 
@@ -239,7 +209,6 @@
 
     /**
      * Creates the DETACH DELETE clause.
-<<<<<<< HEAD
 	 *
      * @param Expression|Expression[] $expressions The nodes to delete
 	 *
@@ -248,17 +217,6 @@
      * @return $this
      */
     public function detachDelete($expressions): self {
-=======
-     *
-     * @param Pattern $pattern The pattern to delete
-     *
-     * @see https://neo4j.com/docs/cypher-manual/current/clauses/delete/
-     *
-     * @return $this
-     */
-    public function detachDelete(Pattern $pattern): self
-    {
->>>>>>> 4cc53666
         $deleteClause = new DeleteClause();
         $deleteClause->setDetach(true);
 
@@ -414,7 +372,6 @@
 
     /**
      * Creates the WHERE clause.
-<<<<<<< HEAD
 	 *
      * @param Expression $expression The expression to match
 	 *
@@ -423,17 +380,6 @@
      * @return $this
      */
     public function where(Expression $expression): self {
-=======
-     *
-     * @param Pattern $pattern The pattern to match
-     *
-     * @see https://neo4j.com/docs/cypher-manual/current/clauses/where/
-     *
-     * @return $this
-     */
-    public function where(Pattern $pattern): self
-    {
->>>>>>> 4cc53666
         $whereClause = new WhereClause();
         $whereClause->setExpression($expression);
 
