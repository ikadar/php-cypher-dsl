--- conflicted
+++ resolved
@@ -235,11 +235,8 @@
         }
 
         foreach ($patterns as $pattern) {
-<<<<<<< HEAD
-            ErrorHelper::assertClass('pattern', [StructuralType::class, Assignment::class], $pattern);
-=======
-            $this->assertClass('pattern', StructuralType::class, $pattern);
->>>>>>> 643f5cb8
+
+            $this->assertClass('pattern', [StructuralType::class, Assignment::class], $pattern);
 
             $matchClause->addPattern($pattern);
         }
@@ -305,11 +302,7 @@
         }
 
         foreach ($patterns as $pattern) {
-<<<<<<< HEAD
-            ErrorHelper::assertClass('pattern', [StructuralType::class, Assignment::class], $pattern);
-=======
-            $this->assertClass('pattern', StructuralType::class, $pattern);
->>>>>>> 643f5cb8
+            $this->assertClass('pattern', [StructuralType::class, Assignment::class], $pattern);
 
             $createClause->addPattern($pattern);
         }
@@ -408,7 +401,7 @@
      */
     public function merge($pattern, Clause $createClause = null, Clause $matchClause = null): self
     {
-        ErrorHelper::assertClass('pattern', [StructuralType::class, Assignment::class], $pattern);
+        $this->assertClass('pattern', [StructuralType::class, Assignment::class], $pattern);
 
         $mergeClause = new MergeClause();
         $mergeClause->setPattern($pattern);
@@ -444,11 +437,7 @@
         }
 
         foreach ($patterns as $pattern) {
-<<<<<<< HEAD
-            ErrorHelper::assertClass('pattern', [StructuralType::class, Assignment::class], $pattern);
-=======
-            $this->assertClass('pattern', StructuralType::class, $pattern);
->>>>>>> 643f5cb8
+            $this->assertClass('pattern', [StructuralType::class, Assignment::class], $pattern);
 
             $optionalMatchClause->addPattern($pattern);
         }
