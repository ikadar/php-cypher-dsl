<?php

/*
 * Cypher DSL
 * Copyright (C) 2021  Wikibase Solutions
 *
 * This program is free software; you can redistribute it and/or
 * modify it under the terms of the GNU General Public License
 * as published by the Free Software Foundation; either version 2
 * of the License, or (at your option) any later version.
 *
 * This program is distributed in the hope that it will be useful,
 * but WITHOUT ANY WARRANTY; without even the implied warranty of
 * MERCHANTABILITY or FITNESS FOR A PARTICULAR PURPOSE.  See the
 * GNU General Public License for more details.
 *
 * You should have received a copy of the GNU General Public License
 * along with this program; if not, write to the Free Software
 * Foundation, Inc., 51 Franklin Street, Fifth Floor, Boston, MA  02110-1301, USA.
 */

namespace WikibaseSolutions\CypherDSL\Clauses;

use WikibaseSolutions\CypherDSL\Expressions\Variable;
use WikibaseSolutions\CypherDSL\Query;
use WikibaseSolutions\CypherDSL\Traits\ErrorTrait;

/**
 * This class represents a CALL {} (subquery) clause. The CALL {} clause evaluates a subquery that returns
 * some values.
 *
 * @note This clause is not officially part of the openCypher standard.
 *
 * @see https://neo4j.com/docs/cypher-manual/current/clauses/call-subquery/
 * @see Query::call() for a more convenient method to construct this class
 */
class CallClause extends Clause
{
    use ErrorTrait;

    /**
     * @var Query|null The subquery to call, or NULL if no subquery has been set yet
     */
    private ?Query $subQuery = null;

    /**
     * @var Variable[] The variables to include in the WITH clause (for correlated queries)
     */
    private array $withVariables = [];

    /**
     * Sets the query to call. This overwrites any previously set subquery.
     *
     * @param Query $subQuery The subquery to call
     * @return $this
     */
    public function withSubQuery(Query $subQuery): self
    {
        $this->subQuery = $subQuery;

        return $this;
    }

<<<<<<< HEAD
    /**
     * Sets the variables to include in the WITH clause. This overwrites any previously set variables.
     *
     * @param Variable[]|string[] $variables A list of variable objects, or strings to cast to variables
     * @return $this
     *
     * @see https://neo4j.com/docs/cypher-manual/current/clauses/call-subquery/#subquery-correlated-importing
     */
    public function withVariables(array $variables): self
    {
        $res = [];
=======
	/**
	 * Sets the variables to include in the WITH clause. This overwrites any previously set variables.
	 *
	 * @param Variable[]|string[] $variables A list of variable objects, or strings to cast to variables
	 * @return $this
	 *
	 * @see https://neo4j.com/docs/cypher-manual/current/clauses/call-subquery/#subquery-correlated-importing
	 */
	public function withVariables(...$variables): self
	{
		$res = [];
>>>>>>> 28a46fa6

        foreach ($variables as $variable) {
            $this->assertClass('variables', [Variable::class, 'string'], $variable);
            $res[] = is_string($variable) ? new Variable($variable) : $variable;
        }

        $this->withVariables = $res;

        return $this;
    }

	/**
	 * Add a variable to include in the WITH clause.
	 *
	 * @param Variable|string $variable A variable or a string to cast to a variable
	 * @return $this
	 *
	 * @see https://neo4j.com/docs/cypher-manual/current/clauses/call-subquery/#subquery-correlated-importing
	 */
	public function addVariable($variable): self
	{
		$this->assertClass('variable', [Variable::class, 'string'], $variable);
		$this->withVariables[] = is_string($variable) ? new Variable($variable) : $variable;

		return $this;
	}

    /**
     * Returns the query that is being called. This query does not include the WITH clause that is inserted
	 * if there are any correlated variables.
     *
     * @return Query|null
     */
    public function getSubQuery(): ?Query
    {
        return $this->subQuery;
    }

	/**
	 * Returns the variables that will be included in the WITH clause.
	 *
	 * @return Variable[]
	 */
	public function getWithVariables(): array
	{
		return $this->withVariables;
	}

    /**
     * @inheritDoc
     */
    protected function getSubject(): string
    {
        if (!isset($this->subQuery)) {
            return '';
        }

        $subQuery = $this->subQuery->build();

        if ($subQuery === '') {
            return '';
        }

        if ($this->withVariables !== []) {
            $withClause = new WithClause();
            $withClause->setEntries($this->withVariables);

            $subQuery = $withClause->toQuery() . ' ' . $subQuery;
        }

        return sprintf('{ %s }', $subQuery);
    }

    /**
     * @inheritDoc
     */
    protected function getClause(): string
    {
        return 'CALL';
    }
}<|MERGE_RESOLUTION|>--- conflicted
+++ resolved
@@ -61,19 +61,6 @@
         return $this;
     }
 
-<<<<<<< HEAD
-    /**
-     * Sets the variables to include in the WITH clause. This overwrites any previously set variables.
-     *
-     * @param Variable[]|string[] $variables A list of variable objects, or strings to cast to variables
-     * @return $this
-     *
-     * @see https://neo4j.com/docs/cypher-manual/current/clauses/call-subquery/#subquery-correlated-importing
-     */
-    public function withVariables(array $variables): self
-    {
-        $res = [];
-=======
 	/**
 	 * Sets the variables to include in the WITH clause. This overwrites any previously set variables.
 	 *
@@ -85,7 +72,6 @@
 	public function withVariables(...$variables): self
 	{
 		$res = [];
->>>>>>> 28a46fa6
 
         foreach ($variables as $variable) {
             $this->assertClass('variables', [Variable::class, 'string'], $variable);
