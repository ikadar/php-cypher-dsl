<?php

/*
 * Cypher DSL
 * Copyright (C) 2021  Wikibase Solutions
 *
 * This program is free software; you can redistribute it and/or
 * modify it under the terms of the GNU General Public License
 * as published by the Free Software Foundation; either version 2
 * of the License, or (at your option) any later version.
 *
 * This program is distributed in the hope that it will be useful,
 * but WITHOUT ANY WARRANTY; without even the implied warranty of
 * MERCHANTABILITY or FITNESS FOR A PARTICULAR PURPOSE.  See the
 * GNU General Public License for more details.
 *
 * You should have received a copy of the GNU General Public License
 * along with this program; if not, write to the Free Software
 * Foundation, Inc., 51 Franklin Street, Fifth Floor, Boston, MA  02110-1301, USA.
 */

namespace WikibaseSolutions\CypherDSL\Clauses;

use WikibaseSolutions\CypherDSL\Expressions\Patterns\Pattern;

/**
 * This class represents an OPTIONAL MATCH clause.
 *
 * @see https://neo4j.com/docs/cypher-manual/current/clauses/optional-match/
 */
class OptionalMatchClause extends Clause
{
    /**
     * @var Pattern[] List of patterns
     */
    private array $patterns = [];

    /**
     * Add a pattern to the optional match clause.
     *
     * @param  Pattern $pattern
     * @return OptionalMatchClause
     */
    public function addPattern(Pattern $pattern): self
    {
        $this->patterns[] = $pattern;

        return $this;
    }

    /**
     * @inheritDoc
     */
    protected function getClause(): string
    {
        return "OPTIONAL MATCH";
    }

<<<<<<< HEAD
	/**
	 * @inheritDoc
	 */
	protected function getSubject(): string
	{
		return implode(
			", ",
			array_map(fn (Pattern $pattern): string => $pattern->toQuery(), $this->patterns)
		);
	}
=======
    /**
     * @inheritDoc
     */
    protected function getSubject(): string
    {
        $patterns = array_map(fn (Pattern $pattern): string => $pattern->toQuery(), $this->patterns);

        return implode(", ", $patterns);
    }
>>>>>>> 4cc53666
}<|MERGE_RESOLUTION|>--- conflicted
+++ resolved
@@ -56,7 +56,6 @@
         return "OPTIONAL MATCH";
     }
 
-<<<<<<< HEAD
 	/**
 	 * @inheritDoc
 	 */
@@ -67,15 +66,4 @@
 			array_map(fn (Pattern $pattern): string => $pattern->toQuery(), $this->patterns)
 		);
 	}
-=======
-    /**
-     * @inheritDoc
-     */
-    protected function getSubject(): string
-    {
-        $patterns = array_map(fn (Pattern $pattern): string => $pattern->toQuery(), $this->patterns);
-
-        return implode(", ", $patterns);
-    }
->>>>>>> 4cc53666
 }