<?php

/*
 * Cypher DSL
 * Copyright (C) 2021  Wikibase Solutions
 *
 * This program is free software; you can redistribute it and/or
 * modify it under the terms of the GNU General Public License
 * as published by the Free Software Foundation; either version 2
 * of the License, or (at your option) any later version.
 *
 * This program is distributed in the hope that it will be useful,
 * but WITHOUT ANY WARRANTY; without even the implied warranty of
 * MERCHANTABILITY or FITNESS FOR A PARTICULAR PURPOSE.  See the
 * GNU General Public License for more details.
 *
 * You should have received a copy of the GNU General Public License
 * along with this program; if not, write to the Free Software
 * Foundation, Inc., 51 Franklin Street, Fifth Floor, Boston, MA  02110-1301, USA.
 */

namespace WikibaseSolutions\CypherDSL\Clauses;

use WikibaseSolutions\CypherDSL\Label;
use WikibaseSolutions\CypherDSL\Types\AnyType;
use WikibaseSolutions\CypherDSL\Types\PropertyTypes\BooleanType;

/**
 * This class represents a WHERE clause.
 *
 * @see https://neo4j.com/docs/cypher-manual/current/clauses/where/
 */
class WhereClause extends Clause
{
	/**
	 * @var BooleanType|Label|null The expression to match
	 */
	private ?AnyType $expression;

<<<<<<< HEAD
    /**
     * @var bool Whether this is an existential WHERE
     */
    private bool $exists = false;

    /**
     * Sets the expression to match in this WHERE clause.
     *
     * @param  Expression $expression The expression to match
     * @return WhereClause
     */
    public function setExpression(Expression $expression): self
    {
        $this->expression = $expression;
=======
	/**
	 * Sets the expression to match in this WHERE clause.
	 *
	 * @param BooleanType|Label $expression The expression to match
	 * @return WhereClause
	 */
	public function setExpression(AnyType $expression): self
	{
		$this->expression = $expression;
>>>>>>> ed39093e

		return $this;
	}

<<<<<<< HEAD
    /**
     * Sets this as an existential WHERE clause.
     *
     * @param bool $exists
     * @return $this
     */
    public function setExists(bool $exists = true): self
    {
        $this->exists = $exists;

        return $this;
    }

    /**
     * @inheritDoc
     */
    protected function getClause(): string
    {
        return $this->exists ? "WHERE EXISTS" : "WHERE";
    }
=======
	/**
	 * @inheritDoc
	 */
	protected function getClause(): string
	{
		return "WHERE";
	}
>>>>>>> ed39093e

	/**
	 * @inheritDoc
	 */
	protected function getSubject(): string
	{
		if (!isset($this->expression)) {
			return "";
		}

		return $this->expression->toQuery();
	}
}<|MERGE_RESOLUTION|>--- conflicted
+++ resolved
@@ -37,22 +37,6 @@
 	 */
 	private ?AnyType $expression;
 
-<<<<<<< HEAD
-    /**
-     * @var bool Whether this is an existential WHERE
-     */
-    private bool $exists = false;
-
-    /**
-     * Sets the expression to match in this WHERE clause.
-     *
-     * @param  Expression $expression The expression to match
-     * @return WhereClause
-     */
-    public function setExpression(Expression $expression): self
-    {
-        $this->expression = $expression;
-=======
 	/**
 	 * Sets the expression to match in this WHERE clause.
 	 *
@@ -62,33 +46,10 @@
 	public function setExpression(AnyType $expression): self
 	{
 		$this->expression = $expression;
->>>>>>> ed39093e
 
 		return $this;
 	}
 
-<<<<<<< HEAD
-    /**
-     * Sets this as an existential WHERE clause.
-     *
-     * @param bool $exists
-     * @return $this
-     */
-    public function setExists(bool $exists = true): self
-    {
-        $this->exists = $exists;
-
-        return $this;
-    }
-
-    /**
-     * @inheritDoc
-     */
-    protected function getClause(): string
-    {
-        return $this->exists ? "WHERE EXISTS" : "WHERE";
-    }
-=======
 	/**
 	 * @inheritDoc
 	 */
@@ -96,7 +57,6 @@
 	{
 		return "WHERE";
 	}
->>>>>>> ed39093e
 
 	/**
 	 * @inheritDoc
