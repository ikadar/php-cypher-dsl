<?php

namespace WikibaseSolutions\CypherDSL\Tests\Unit\Clauses;

use PHPUnit\Framework\TestCase;
use WikibaseSolutions\CypherDSL\Clauses\DeleteClause;
use WikibaseSolutions\CypherDSL\Tests\Unit\TestHelper;

/**
 * @covers \WikibaseSolutions\CypherDSL\Clauses\DeleteClause
 */
class DeleteClauseTest extends TestCase
{
    use TestHelper;

    public function testEmptyClause()
    {
        $delete = new DeleteClause();

        $this->assertSame("", $delete->toQuery());
    }

<<<<<<< HEAD
    public function testSingleNode() {
=======
    public function testPattern()
    {
>>>>>>> 4cc53666
        $delete = new DeleteClause();
        $node = $this->getExpressionMock("(a)", $this);

        $delete->addNode($node);

        $this->assertSame("DELETE (a)", $delete->toQuery());
    }

<<<<<<< HEAD
    public function testMultipleNodes() {
		$delete = new DeleteClause();

		$a = $this->getExpressionMock("(a)", $this);
		$b = $this->getExpressionMock("(b)", $this);

		$delete->addNode($a);
		$delete->addNode($b);

		$this->assertSame("DELETE (a), (b)", $delete->toQuery());
	}

    public function testDetachDelete() {
=======
    public function testDetachDelete()
    {
>>>>>>> 4cc53666
        $delete = new DeleteClause();
        $pattern = $this->getPatternMock("(a)", $this);

        $delete->addNode($pattern);
        $delete->setDetach(true);

        $this->assertSame("DETACH DELETE (a)", $delete->toQuery());
    }
}<|MERGE_RESOLUTION|>--- conflicted
+++ resolved
@@ -20,12 +20,7 @@
         $this->assertSame("", $delete->toQuery());
     }
 
-<<<<<<< HEAD
     public function testSingleNode() {
-=======
-    public function testPattern()
-    {
->>>>>>> 4cc53666
         $delete = new DeleteClause();
         $node = $this->getExpressionMock("(a)", $this);
 
@@ -34,7 +29,6 @@
         $this->assertSame("DELETE (a)", $delete->toQuery());
     }
 
-<<<<<<< HEAD
     public function testMultipleNodes() {
 		$delete = new DeleteClause();
 
@@ -48,10 +42,6 @@
 	}
 
     public function testDetachDelete() {
-=======
-    public function testDetachDelete()
-    {
->>>>>>> 4cc53666
         $delete = new DeleteClause();
         $pattern = $this->getPatternMock("(a)", $this);
 
