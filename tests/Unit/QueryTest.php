--- conflicted
+++ resolved
@@ -22,20 +22,6 @@
 namespace WikibaseSolutions\CypherDSL\Tests\Unit;
 
 use PHPUnit\Framework\TestCase;
-<<<<<<< HEAD
-use WikibaseSolutions\CypherDSL\Expressions\Expression;
-use WikibaseSolutions\CypherDSL\Expressions\ExpressionList;
-use WikibaseSolutions\CypherDSL\Expressions\Label;
-use WikibaseSolutions\CypherDSL\Expressions\Literals\Boolean;
-use WikibaseSolutions\CypherDSL\Expressions\Literals\Decimal;
-use WikibaseSolutions\CypherDSL\Expressions\Literals\Literal;
-use WikibaseSolutions\CypherDSL\Expressions\Literals\StringLiteral;
-use WikibaseSolutions\CypherDSL\Expressions\Parameter;
-use WikibaseSolutions\CypherDSL\Expressions\Patterns\Node;
-use WikibaseSolutions\CypherDSL\Expressions\Patterns\Relationship;
-use WikibaseSolutions\CypherDSL\Expressions\PropertyMap;
-use WikibaseSolutions\CypherDSL\Expressions\Variable;
-=======
 use WikibaseSolutions\CypherDSL\Assignment;
 use WikibaseSolutions\CypherDSL\Clauses\Clause;
 use WikibaseSolutions\CypherDSL\Clauses\MatchClause;
@@ -49,7 +35,6 @@
 use WikibaseSolutions\CypherDSL\Patterns\Path;
 use WikibaseSolutions\CypherDSL\Property;
 use WikibaseSolutions\CypherDSL\PropertyMap;
->>>>>>> ed39093e
 use WikibaseSolutions\CypherDSL\Query;
 use WikibaseSolutions\CypherDSL\Types\AnyType;
 use WikibaseSolutions\CypherDSL\Types\PropertyTypes\BooleanType;
@@ -136,29 +121,9 @@
 		$this->assertInstanceOf(PropertyMap::class, $map);
 	}
 
-<<<<<<< HEAD
-    public function testRawExpression()
-	{
-		$expression = Query::rawExpression("foobar(3 > 4)");
-
-		$this->assertInstanceOf(Expression::class, $expression);
-	}
-
-	public function testRaw()
-	{
-		$statement = (new Query())->raw("UNIMPLEMENTED", "clause body")->build();
-
-		$this->assertSame("UNIMPLEMENTED clause body", $statement);
-	}
-
-    public function testMatch()
-    {
-        $m = $this->getPatternMock("(m:Movie)", $this);
-=======
 	public function testMatch()
 	{
 		$m = $this->getQueryConvertableMock(NodeType::class, "(m:Movie)");
->>>>>>> ed39093e
 
 		$statement = (new Query())->match($m)->build();
 
@@ -427,23 +392,8 @@
 
 		$this->assertSame("MATCH (tom {name: 'Tom Hanks'}) RETURN tom", $statement);
 
-<<<<<<< HEAD
-    public function testWhereExists()
-    {
-        $expression = $this->getExpressionMock("(a)", $this);
-
-        $statement = (new Query())->whereExists($expression)->build();
-
-        $this->assertSame("WHERE EXISTS (a)", $statement);
-    }
-
-    public function testWith()
-    {
-        $expression = $this->getExpressionMock("a < b", $this);
-=======
 		$people = Query::variable("people");
 		$person = Query::node("Person")->named($people);
->>>>>>> ed39093e
 
 		$statement = Query::new()
 			->match($person)
