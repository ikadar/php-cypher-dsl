<?php


namespace WikibaseSolutions\CypherDSL\Tests\Unit;

use PHPUnit\Framework\TestCase;
use WikibaseSolutions\CypherDSL\Expressions\Patterns\Node;
use WikibaseSolutions\CypherDSL\Expressions\Patterns\Relationship;
use WikibaseSolutions\CypherDSL\Query;

/**
 * @covers \WikibaseSolutions\CypherDSL\Query
 */
class QueryTest extends TestCase
{
    use TestHelper;

    public function testNodeWithoutLabel()
    {
        $actual = Query::node();
        $expected = new Node();

        $this->assertEquals($expected, $actual);
    }

    public function testNodeWithLabel()
    {
        $label = "m";

        $actual = Query::node($label);
        $expected = (new Node())->withLabel($label);

        $this->assertEquals($expected, $actual);
    }

    public function testRelationship()
    {
        $a = $this->getPatternMock("a", $this);
        $b = $this->getPatternMock("b", $this);

        $directions = [Relationship::DIR_UNI, Relationship::DIR_LEFT, Relationship::DIR_RIGHT];

        foreach ($directions as $direction) {
            $expected = new Relationship($a, $b, $direction);
            $actual = Query::relationship($a, $b, $direction);

            $this->assertEquals($expected, $actual);
        }
    }

    public function testMatch()
    {
        $m = $this->getPatternMock("(m:Movie)", $this);

        $statement = (new Query())->match($m)->build();

        $this->assertSame("MATCH (m:Movie)", $statement);
    }

    public function testReturning()
    {
        $m = $this->getPatternMock("(m:Movie)", $this);

        $statement = (new Query())->returning($m)->build();

        $this->assertSame("RETURN (m:Movie)", $statement);

        $statement = (new Query())->returning($m, "n")->build();

        $this->assertSame("RETURN (m:Movie) AS n", $statement);
    }

    public function testCreate()
    {
        $m = $this->getPatternMock("(m:Movie)", $this);

        $statement = (new Query())->create($m)->build();

        $this->assertSame("CREATE (m:Movie)", $statement);

        $statement = (new Query())->create([$m, $m])->build();

        $this->assertSame("CREATE (m:Movie), (m:Movie)", $statement);
    }

    public function testDelete()
    {
        $m = $this->getPatternMock("(m:Movie)", $this);

        $statement = (new Query())->delete($m)->build();

        $this->assertSame("DELETE (m:Movie)", $statement);
    }

    public function testDetachDelete()
    {
        $m = $this->getPatternMock("(m:Movie)", $this);

        $statement = (new Query())->detachDelete($m)->build();

        $this->assertSame("DETACH DELETE (m:Movie)", $statement);
    }

    public function testLimit()
    {
        $expression = $this->getExpressionMock("12", $this);

        $statement = (new Query())->limit($expression)->build();

        $this->assertSame("LIMIT 12", $statement);
    }

    public function testMerge()
    {
        $pattern = $this->getPatternMock("(m)", $this);

        $statement = (new Query())->merge($pattern)->build();

        $this->assertSame("MERGE (m)", $statement);
    }

    public function testOptionalMatch()
    {
        $pattern = $this->getPatternMock("(m)", $this);

        $statement = (new Query())->optionalMatch($pattern)->build();

        $this->assertSame("OPTIONAL MATCH (m)", $statement);

        $statement = (new Query())->optionalMatch([$pattern, $pattern])->build();

        $this->assertSame("OPTIONAL MATCH (m), (m)", $statement);
    }

    public function testOrderBy()
    {
        $property = $this->getPropertyMock("a.foo", $this);

        $statement = (new Query())->orderBy($property)->build();

        $this->assertSame("ORDER BY a.foo", $statement);

        $statement = (new Query())->orderBy([$property, $property])->build();

        $this->assertSame("ORDER BY a.foo, a.foo", $statement);

        $statement =  (new Query())->orderBy([$property, $property], false)->build();

        $this->assertSame("ORDER BY a.foo, a.foo", $statement);

        $statement =  (new Query())->orderBy([$property, $property], true)->build();

        $this->assertSame("ORDER BY a.foo, a.foo DESCENDING", $statement);
    }

    public function testRemove()
    {
        $expression = $this->getExpressionMock("a.age", $this);

        $statement = (new Query())->remove($expression)->build();

        $this->assertSame("REMOVE a.age", $statement);
    }

    public function testSet()
    {
        $expression = $this->getExpressionMock("a.age", $this);

        $statement = (new Query())->set($expression)->build();

        $this->assertSame("SET a.age", $statement);

        $statement = (new Query())->set([$expression, $expression])->build();

        $this->assertSame("SET a.age, a.age", $statement);
    }

<<<<<<< HEAD
	public function testWhere() {
		$expression = $this->getExpressionMock("(a)", $this);

		$statement = (new Query())->where($expression)->build();
=======
    public function testWhere()
    {
        $pattern = $this->getPatternMock("(a)", $this);

        $statement = (new Query())->where($pattern)->build();
>>>>>>> 4cc53666

        $this->assertSame("WHERE (a)", $statement);
    }

    public function testWith()
    {
        $expression = $this->getExpressionMock("a < b", $this);

        $statement = (new Query())->with($expression)->build();

        $this->assertSame("WITH a < b", $statement);

        $statement = (new Query())->with($expression, "foobar")->build();

        $this->assertSame("WITH a < b AS foobar", $statement);
    }

    public function testBuild()
    {
        $withClause = $this->getClauseMock("WITH foobar", $this);
        $whereClause = $this->getClauseMock("WHERE foobar", $this);

        $query = (new Query());
        $query->clauses = [$withClause, $whereClause];

        $statement = $query->build();

        $this->assertSame("WITH foobar WHERE foobar", $statement);
    }
}<|MERGE_RESOLUTION|>--- conflicted
+++ resolved
@@ -175,18 +175,10 @@
         $this->assertSame("SET a.age, a.age", $statement);
     }
 
-<<<<<<< HEAD
 	public function testWhere() {
 		$expression = $this->getExpressionMock("(a)", $this);
 
 		$statement = (new Query())->where($expression)->build();
-=======
-    public function testWhere()
-    {
-        $pattern = $this->getPatternMock("(a)", $this);
-
-        $statement = (new Query())->where($pattern)->build();
->>>>>>> 4cc53666
 
         $this->assertSame("WHERE (a)", $statement);
     }
