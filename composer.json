--- conflicted
+++ resolved
@@ -1,11 +1,7 @@
 {
   "name": "wikibase-solutions/php-cypher-dsl",
   "description": "A PHP DSL for the Cypher Query Language",
-<<<<<<< HEAD
-  "version": "1.4.0",
-=======
   "version": "2.0.0",
->>>>>>> ed39093e
   "type": "library",
   "keywords": [
     "neo4j",
